--- conflicted
+++ resolved
@@ -194,13 +194,6 @@
     )
   }
 
-<<<<<<< HEAD
-  func testMacroWithCustomFlag() {
-    let protocolDeclaration = """
-      public protocol ServiceProtocol {
-          var variable: Bool? { get set }
-      }
-=======
   // MARK: - `behindPreprocessorFlag` argument
 
   func testMacroWithNoArgument() {
@@ -226,7 +219,6 @@
     let protocolDeclaration = "protocol MyProtocol {}"
 
     assertMacroExpansion(
->>>>>>> 76717f82
       """
       @Spyable(someOtherArgument: 1)
       \(protocolDeclaration)
@@ -255,13 +247,6 @@
         \(protocolDeclaration)
 
         #if CUSTOM
-<<<<<<< HEAD
-        public class ServiceProtocolSpy: ServiceProtocol {
-            public init() {
-            }
-            public
-            var variable: Bool?
-=======
         class MyProtocolSpy: MyProtocol {
         }
         #endif
@@ -288,7 +273,6 @@
 
         #if CUSTOM
         class MyProtocolSpy: MyProtocol {
->>>>>>> 76717f82
         }
         #endif
         """,
@@ -296,30 +280,6 @@
     )
   }
 
-<<<<<<< HEAD
-  func testMacroWithNoFlag() {
-    let protocolDeclaration = """
-      public protocol ServiceProtocol {
-          var variable: Bool? { get set }
-      }
-      """
-    assertMacroExpansion(
-      """
-      @Spyable
-      \(protocolDeclaration)
-      """,
-      expandedSource: """
-
-        \(protocolDeclaration)
-
-        public class ServiceProtocolSpy: ServiceProtocol {
-            public init() {
-            }
-            public
-            var variable: Bool?
-        }
-        """,
-=======
   func testMacroWithBehindPreprocessorFlagArgumentWithInterpolation() {
     let protocolDeclaration = "protocol MyProtocol {}"
 
@@ -386,7 +346,6 @@
           ]
         )
       ],
->>>>>>> 76717f82
       macros: sut
     )
   }
